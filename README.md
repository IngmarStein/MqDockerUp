[![Create Release](https://github.com/MichelFR/MqDockerUp/actions/workflows/release-checker.yml/badge.svg?branch=main)](https://github.com/MichelFR/MqDockerUp/actions/workflows/release-checker.yml)

<img width="500" alt="image" src="https://user-images.githubusercontent.com/7061122/221386530-d5168c26-8ead-4418-9ab4-84ad6ff91ba9.png">

<!-- ![DALL·E 2023-10-17 21 46 04 - Vector concept featuring the MQTT and Docker logos as puzzle pieces fitting together  Lines or arrows indicate the flow of data and updates between th](https://github.com/MichelFR/MqDockerUp/assets/7061122/e0d28e1c-5478-4b99-a885-1f7298876956) -->

<img width="500" alt="image" src="https://github.com/MichelFR/MqDockerUp/assets/7061122/e0d28e1c-5478-4b99-a885-1f7298876956">

# MqDockerUp

MqDockerUp is a tool that allows you to monitor and update your docker containers using MQTT and homeassistant. It can publish information about your containers, such as name, status, image, ports, etc., to an MQTT broker, and create or update corresponding entities in homeassistant. You can also send commands to start, stop, restart, or remove your containers via MQTT or homeassistant. It even creates update entities in Homeassistant to make it easy to update you running containers. MqDockerUp is easy to set up and configure, and supports multiple platforms and architectures. With MqDockerUp, you can have a unified and convenient way to manage your docker containers from anywhere.

## How it works

MqDockerUp uses Docker APIs to get information about containers and images. It then makes a request to the Docker Hub API to get information about the latest image tags. If there is a new version, it will publish the change to a specified MQTT broker.

## How to use

### Standalone application

1. Clone the repository and install dependencies with`npm install`.
2. Change the`config.yaml` file with your desired configuration.
3. Run the project with`npm run start`.

### Docker
 * [`Docker run`](#run)
 * [`Docker Compose/Docker-compose`](#compose)

## Configuration

The configuration file `config.yaml` (`\app\config.yaml` in docker the container) contains the following sections:

### Main Configuration

The main configuration is specified in the `main` section of `config.yaml`:

|       Name | Enviromental Variable | Type     | Default  | Description                                                                                                                                                                                                                                             |
| ---------: | :-------------------: | :------- | :------: | :------------------------------------------------------------------------------------------------------------------------------------------------------------------------------------------------------------------------------------------------------ |
| `interval` |    `MAIN_INTERVAL`    | `string` |   `5m`   | The interval at which updates are checked and published to the MQTT broker, must be in the format`[number][unit]`, where `[number]` is a positive integer and `[unit]` is one of `s` (seconds), `m` (minutes), `h` (hours), `d` (days), or `w` (weeks). |
|   `prefix` |     `MAIN_PREFIX`     | `string` | Optional | Parameter specifies a prefix to add to the MQTT topic when publishing updates. Enabling you to have multiple instances of MqDockerUp publishing to the same MQTT broker without conflicts.                                                              |


### MQTT Configuration

The MQTT configuration is specified in the `mqtt` section of `config.yaml`:

|               Name |  Enviromental Variable  |   Type    |         Default         | Description                                                                                             |
| -----------------: | :---------------------: | :-------: | :---------------------: | :------------------------------------------------------------------------------------------------------ |
|    `connectionUri` |  `MQTT_CONNECTIONURI`   | `string`  | `mqtt://127.0.0.1:1883` | The URL of the MQTT broker to connect to.                                                               |
|            `topic` |      `MQTT_TOPIC`       | `string`  |      `mqdockerup`       | The MQTT topic to publish updates to.                                                                   |
| `discovery_prefix` | `MQTT_DISCOVERY_PREFIX` | `string`  |     `homeassistant`     | The Prefix chosen in HA as `discovery prefix` (change only if you changed it in HA)                     |
|         `clientId` |     `MQTT_CLIENTID`     | `string`  |      `mqdockerup`       | The MQTT client ID to use when connecting to the broker.                                                |
|         `username` |     `MQTT_USERNAME`     | `string`  |          `ha`           | The username to use when connecting to the MQTT broker.                                                 |
|         `password` |     `MQTT_PASSWORD`     | `string`  |        Optional         | The password to use when connecting to the MQTT broker.                                                 |
|        `ha_legacy` |    `MQTT_HA_LEGACY`     | `boolean` |         `false`         | The way MqDockerUp creates the update entity, `false` for HA 2024.11+ and `true` for previous versions. |
|   `connectTimeout` |  `MQTT_CONNECTTIMEOUT`  |   `int`   |          `60`           | The maximum time, in seconds, to wait for a successful connection to the MQTT broker.                   |
|  `protocolVersion` | `MQTT_PROTOCOLVERSION`  |   `int`   |           `5`           | The MQTT protocol version to use when connecting to the broker.                                         |




### Access Tokens Configuration

The access tokens configuration is specified in the `accessTokens` section of `config.yaml`:

|        Name |  Enviromental Variable   |   Type   |  Default  | Description                                                                                            |
| ----------: | :----------------------: | :------: | :-------: | :----------------------------------------------------------------------------------------------------- |
| `dockerhub` | `ACCESSTOKENS_DOCKERHUB` | `string` | Optional* | The Dockerhub token, used to avoid the limitations of the DockerHub API *_⚠️Still Work In Progress_. |
|    `github` |  `ACCESSTOKENS_GITHUB`   | `string` | Optional* | The Github token, used to manage images on GitHub (`ghcr.io`) *_⚠️Needed for this type of images_.   |


### Ignore Configuration

The ignore configuration is specified in the `ignore` section of `config.yaml`:

|         Name | Enviromental Variable |   Type   | Default  | Description                                                          |
| -----------: | :-------------------: | :------: | :------: | :------------------------------------------------------------------- |
| `containers` |  `IGNORE_CONTAINERS`  | `string` | Optional | A comma separated list of container to be ignored.                   |
|    `updates` |   `IGNORE_UPDATES`    | `string` | Optional | A comma separated list of container which updates should be ignored. |



## Config Examples

### <a name="yaml"></a> `config.yaml`
Here some examples with all cofnig defaults:
```yaml
main:
  interval: "5m"
  prefix: ""
mqtt:
  connectionUri: "mqtt://127.0.0.1:1883"
  topic: "mqdockerup"
  discovery_prefix: "homeassistant"
  clientId: "mqdockerup"
  username: "ha"
  password: "12345678"
  ha_legacy: false
  connectTimeout: 60
  protocolVersion: 5
accessTokens:
  dockerhub: "" # - currently not supported
  github: ""
ignore:
  containers: "some,container"
  updates: "other,container"
```
You can also use environment variables to override the values in the config file. The environment variables must have the same name as the config keys, but in uppercase and with underscores instead of dots.
For example, to override the `mqtt.connectionUri` value, you can set the `MQTT_CONNECTIONURI` environment variable. 
Here some examples with all variables defaults:

### <a name="run"></a>Docker run

```bash
docker run -d \
  --restart always \
  --name mqdockerup \
  -e MAIN_INTERVAL="5m" \
  -e MAIN_PREFIX="" \
  -e MQTT_CONNECTIONURI="mqtt=//127.0.0.1=1883" \
  -e MQTT_TOPIC="mqdockerup" \
  -e MQTT_DISCOVERY_PREFIX="homeassistant" \
  -e MQTT_CLIENTID="mqdockerup" \
  -e MQTT_USERNAME="ha" \
  -e MQTT_PASSWORD="" \
  -e MQTT_HA_LEGACY =false \
  -e MQTT_CONNECTTIMEOUT=60 \
  -e MQTT_PROTOCOLVERSION=5 \
  -e ACCESSTOKENS_DOCKERHUB="" \
  -e ACCESSTOKENS_GITHUB="" \
  -e IGNORE_CONTAINERS="" \
  -e IGNORE_UPDATES="" \
  -v /var/run/docker.sock:/var/run/docker.sock \
  -v your/path/data:/app/data/ \
  micrib/mqdockerup:latest
```

### <a name="compose"></a>Docker Compose

```yaml
services:
  mqdockerup:
    image: micrib/mqdockerup:latest
    restart: always
    environment:
      MAIN_INTERVAL: "5m"
      MAIN_IMAGEUPDATEINTERVAL: "1h"
      MAIN_PREFIX: ""
      MQTT_CONNECTIONURI: "mqtt://127.0.0.1:1883"
      MQTT_TOPIC: "mqdockerup"
      MQTT_DISCOVERY_PREFIX: "homeassistant"
      MQTT_CLIENTID: "mqdockerup"
      MQTT_USERNAME: "ha"
      MQTT_PASSWORD: ""
      MQTT_HA_LEGACY : false
      MQTT_CONNECTTIMEOUT: 60
      MQTT_PROTOCOLVERSION: 5
      ACCESSTOKENS_DOCKERHUB: ""
      ACCESSTOKENS_GITHUB: ""
      IGNORE_CONTAINERS: ""
      IGNORE_UPDATES: ""
    volumes:
      - /var/run/docker.sock:/var/run/docker.sock # This is required to access the docker API
      - your/path/data:/app/data/ # This is required to store the data (database.db)
    container_name: mqdockerup
```

<<<<<<< HEAD
## Labels
=======
## Configuration

The configuration file `config.yaml` contains the following sections:

### Main Configuration
The main configuration is specified in the `main` section:
```yaml
main:
  interval: "5m"
  imageUpdateInterval: "1h"
  prefix: ""
```
The `interval` parameter specifies the frequency at which container updates are checked and published to the MQTT broker. The interval must be in the format `[number][unit]`, where `[number]` is a positive integer and `[unit]` is one of `s` (seconds), `m` (minutes), `h` (hours), `d` (days), or `w` (weeks).
The `imageUpdateInterval` parameter specifies the frequency at which image updates are checked. Allow this to be higher value than `interval` to avoid 429 errors on the image registries. If not provided mqDockerUp won't check for image updates.
The `prefix` parameter specifies a prefix to add to the MQTT topic when publishing updates to `homeassistant/sensor` topics. This is also prefix that your MQTT entity in HA will have. Enabling you to have multiple instances of MqDockerUp publishing to the same MQTT broker without conflicts.

### MQTT Configuration
The MQTT configuration is specified in the `mqtt` section:
```yaml
mqtt:
  connectionUri: "mqtt://localhost:1883"
  topic: "mqdockerup"
  clientId: "mqdockerup"
  username: "ha"
  password: "12345678"
  connectTimeout: 60
  protocolVersion: 5
```
The `mqtt` section contains the following parameters:

- `connectionUri`: The URL of the MQTT broker to connect to.
- `topic`: The MQTT topic to publish updates to.
- `clientId`: The MQTT client ID to use when connecting to the broker.
- `username`: The username to use when connecting to the MQTT broker.
- `password`: The password to use when connecting to the MQTT broker.
- `connectTimeout`: The maximum time, in seconds, to wait for a successful connection to the MQTT broker.
- `protocolVersion`: The MQTT protocol version to use when connecting to the broker.

### Access Tokens Configuration
The access tokens configuration is specified in the `accessTokens` section:
```yaml
accessTokens:
  dockerhub: - currently not supported
  github:
```
The `accessTokens` section is used to provide tokens for Dockerhub and GitHub.
>>>>>>> 24f59f04

You can use some of these labels on individual containers to apply to them the effect written in the description.


|                          Name |   Type    | Default  | Description                                                                               |
| ----------------------------: | :-------: | :------: | :---------------------------------------------------------------------------------------- |
| `mqdockerup.ignore_container` | `boolean` | Optional | `true` to ignore the container that have this label, `false` to not ignore                |
|   `mqdockerup.ignore_updates` | `boolean` | Optional | `true` to ignore the updates of the container that have this label, `false` to not ignore |


## Screenshots

![image](https://user-images.githubusercontent.com/7061122/218336295-a040936a-20f3-48da-8835-d9c6746fc8f6.png)

## Contribute

This project is open source and contributions are welcome. If you have any ideas or suggestions, please open an issue or a pull request.<|MERGE_RESOLUTION|>--- conflicted
+++ resolved
@@ -34,10 +34,11 @@
 
 The main configuration is specified in the `main` section of `config.yaml`:
 
-|       Name | Enviromental Variable | Type     | Default  | Description                                                                                                                                                                                                                                             |
-| ---------: | :-------------------: | :------- | :------: | :------------------------------------------------------------------------------------------------------------------------------------------------------------------------------------------------------------------------------------------------------ |
-| `interval` |    `MAIN_INTERVAL`    | `string` |   `5m`   | The interval at which updates are checked and published to the MQTT broker, must be in the format`[number][unit]`, where `[number]` is a positive integer and `[unit]` is one of `s` (seconds), `m` (minutes), `h` (hours), `d` (days), or `w` (weeks). |
-|   `prefix` |     `MAIN_PREFIX`     | `string` | Optional | Parameter specifies a prefix to add to the MQTT topic when publishing updates. Enabling you to have multiple instances of MqDockerUp publishing to the same MQTT broker without conflicts.                                                              |
+|                  Name |   Enviromental Variable    | Type     | Default  | Description                                                                                                                                                                                                                                                           |
+| --------------------: | :------------------------: | :------- | :------: | :-------------------------------------------------------------------------------------------------------------------------------------------------------------------------------------------------------------------------------------------------------------------- |
+|            `interval` |      `MAIN_INTERVAL`       | `string` |   `5m`   | The interval at which container are checked and published/republished to the MQTT broker, must be in the format`[number][unit]`, where `[number]` is a positive integer and `[unit]` is one of `s` (seconds), `m` (minutes), `h` (hours), `d` (days), or `w` (weeks). |
+| `imageUpdateInterval` | `MAIN_IMAGEUPDATEINTERVAL` | `string` |   `1h`   | The interval at which updates are checked and published/republished to the MQTT broker, must be in the format`[number][unit]`, where `[number]` is a positive integer and `[unit]`                                                                                    |
+|              `prefix` |       `MAIN_PREFIX`        | `string` | Optional | Parameter specifies a prefix to add to the MQTT topic when publishing updates. Enabling you to have multiple instances of MqDockerUp publishing to the same MQTT broker without conflicts.                                                                            |
 
 
 ### MQTT Configuration
@@ -165,56 +166,7 @@
     container_name: mqdockerup
 ```
 
-<<<<<<< HEAD
 ## Labels
-=======
-## Configuration
-
-The configuration file `config.yaml` contains the following sections:
-
-### Main Configuration
-The main configuration is specified in the `main` section:
-```yaml
-main:
-  interval: "5m"
-  imageUpdateInterval: "1h"
-  prefix: ""
-```
-The `interval` parameter specifies the frequency at which container updates are checked and published to the MQTT broker. The interval must be in the format `[number][unit]`, where `[number]` is a positive integer and `[unit]` is one of `s` (seconds), `m` (minutes), `h` (hours), `d` (days), or `w` (weeks).
-The `imageUpdateInterval` parameter specifies the frequency at which image updates are checked. Allow this to be higher value than `interval` to avoid 429 errors on the image registries. If not provided mqDockerUp won't check for image updates.
-The `prefix` parameter specifies a prefix to add to the MQTT topic when publishing updates to `homeassistant/sensor` topics. This is also prefix that your MQTT entity in HA will have. Enabling you to have multiple instances of MqDockerUp publishing to the same MQTT broker without conflicts.
-
-### MQTT Configuration
-The MQTT configuration is specified in the `mqtt` section:
-```yaml
-mqtt:
-  connectionUri: "mqtt://localhost:1883"
-  topic: "mqdockerup"
-  clientId: "mqdockerup"
-  username: "ha"
-  password: "12345678"
-  connectTimeout: 60
-  protocolVersion: 5
-```
-The `mqtt` section contains the following parameters:
-
-- `connectionUri`: The URL of the MQTT broker to connect to.
-- `topic`: The MQTT topic to publish updates to.
-- `clientId`: The MQTT client ID to use when connecting to the broker.
-- `username`: The username to use when connecting to the MQTT broker.
-- `password`: The password to use when connecting to the MQTT broker.
-- `connectTimeout`: The maximum time, in seconds, to wait for a successful connection to the MQTT broker.
-- `protocolVersion`: The MQTT protocol version to use when connecting to the broker.
-
-### Access Tokens Configuration
-The access tokens configuration is specified in the `accessTokens` section:
-```yaml
-accessTokens:
-  dockerhub: - currently not supported
-  github:
-```
-The `accessTokens` section is used to provide tokens for Dockerhub and GitHub.
->>>>>>> 24f59f04
 
 You can use some of these labels on individual containers to apply to them the effect written in the description.
 
